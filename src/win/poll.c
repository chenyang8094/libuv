--- conflicted
+++ resolved
@@ -144,9 +144,8 @@
 
   if (result == SOCKET_ERROR) {
     DWORD error = WSAGetLastError();
-    if (error != WSA_IO_PENDING) {
-      return WSAGetLastError();
-    }
+    if (error != WSA_IO_PENDING)
+      return error;
   }
 
   return 0;
@@ -566,14 +565,6 @@
   handle->poll_req_2.type = UV_POLL_REQ;
   handle->poll_req_2.data = handle;
 
-<<<<<<< HEAD
-  handle->afd_poll_info_2.afd_poll_info_ptr = malloc(sizeof(*handle->afd_poll_info_2.afd_poll_info_ptr) * 2);
-  if (handle->afd_poll_info_2.afd_poll_info_ptr == NULL) {
-    return UV_ENOMEM;
-  }
-
-=======
->>>>>>> 48d39345
   return 0;
 }
 
