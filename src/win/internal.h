--- conflicted
+++ resolved
@@ -38,75 +38,10 @@
 #endif
 
 
-/*
-<<<<<<< HEAD
- * Handles
- * (also see handle-inl.h)
- */
-
-/* Used by all handles. */
-#define UV_HANDLE_CLOSED                        0x00000002
-#define UV_HANDLE_ENDGAME_QUEUED                0x00000008
-
-/* uv-common.h: #define UV__HANDLE_CLOSING      0x00000001 */
-/* uv-common.h: #define UV__HANDLE_ACTIVE       0x00000040 */
-/* uv-common.h: #define UV__HANDLE_REF          0x00000020 */
-/* uv-common.h: #define UV_HANDLE_INTERNAL      0x00000080 */
-
-/* Used by streams and UDP handles. */
-#define UV_HANDLE_READING                       0x00000100
-#define UV_HANDLE_BOUND                         0x00000200
-#define UV_HANDLE_LISTENING                     0x00000800
-#define UV_HANDLE_CONNECTION                    0x00001000
-#define UV_HANDLE_READABLE                      0x00008000
-#define UV_HANDLE_WRITABLE                      0x00010000
-#define UV_HANDLE_READ_PENDING                  0x00020000
-#define UV_HANDLE_SYNC_BYPASS_IOCP              0x00040000
-#define UV_HANDLE_ZERO_READ                     0x00080000
-#define UV_HANDLE_EMULATE_IOCP                  0x00100000
-#define UV_HANDLE_BLOCKING_WRITES               0x00200000
-#define UV_HANDLE_CANCELLATION_PENDING          0x00400000
-
-/* Used by uv_tcp_t and uv_udp_t handles */
-#define UV_HANDLE_IPV6                          0x01000000
-
-/* Only used by uv_tcp_t handles. */
-#define UV_HANDLE_TCP_NODELAY                   0x02000000
-#define UV_HANDLE_TCP_KEEPALIVE                 0x04000000
-#define UV_HANDLE_TCP_SINGLE_ACCEPT             0x08000000
-#define UV_HANDLE_TCP_ACCEPT_STATE_CHANGING     0x10000000
-#define UV_HANDLE_TCP_SOCKET_CLOSED             0x20000000
-#define UV_HANDLE_SHARED_TCP_SOCKET             0x40000000
-
-/* Only used by uv_pipe_t handles. */
-#define UV_HANDLE_NON_OVERLAPPED_PIPE           0x01000000
-#define UV_HANDLE_PIPESERVER                    0x02000000
-#define UV_HANDLE_PIPE_READ_CANCELABLE          0x04000000
-
-/* Only used by uv_tty_t handles. */
-#define UV_HANDLE_TTY_READABLE                  0x01000000
-#define UV_HANDLE_TTY_RAW                       0x02000000
-#define UV_HANDLE_TTY_SAVED_POSITION            0x04000000
-#define UV_HANDLE_TTY_SAVED_ATTRIBUTES          0x08000000
-
-/* Only used by uv_poll_t handles. */
-#define UV_HANDLE_POLL_SLOW                     0x02000000
-
-
-/*
- * Requests: see req-inl.h
- */
-
-
-/*
- * Streams: see stream-inl.h
- */
 int uv__dup(uv_os_fd_t fd, uv_os_fd_t* dupfd);
 
 
 /*
-=======
->>>>>>> 7ebb2622
  * TCP
  */
 
