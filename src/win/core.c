--- conflicted
+++ resolved
@@ -108,7 +108,6 @@
 
 
 int uv_loop_init(uv_loop_t* loop) {
-  struct heap* timer_heap;
   int err;
 
   /* Initialize libuv itself first */
@@ -134,18 +133,8 @@
 
   loop->endgame_handles = NULL;
 
-<<<<<<< HEAD
   heap_init((struct heap*) &loop->timer_heap);
   loop->timer_counter = 0;
-=======
-  loop->timer_heap = timer_heap = uv__malloc(sizeof(*timer_heap));
-  if (timer_heap == NULL) {
-    err = UV_ENOMEM;
-    goto fail_timers_alloc;
-  }
-
-  heap_init(timer_heap);
->>>>>>> 7ebb2622
 
   QUEUE_INIT(&loop->check_handles);
   QUEUE_INIT(&loop->prepare_handles);
@@ -178,21 +167,10 @@
   uv_mutex_destroy(&loop->wq_mutex);
 
 fail_mutex_init:
-  uv__free(timer_heap);
-  loop->timer_heap = NULL;
-
-fail_timers_alloc:
   CloseHandle(loop->iocp);
   loop->iocp = INVALID_HANDLE_VALUE;
 
   return err;
-}
-
-
-void uv_update_time(uv_loop_t* loop) {
-  uint64_t new_time = uv__hrtime(1000);
-  assert(new_time >= loop->time);
-  loop->time = new_time;
 }
 
 
@@ -224,9 +202,6 @@
   uv_mutex_unlock(&loop->wq_mutex);
   uv_mutex_destroy(&loop->wq_mutex);
 
-  uv__free(loop->timer_heap);
-  loop->timer_heap = NULL;
-
   CloseHandle(loop->iocp);
 }
 
@@ -266,11 +241,7 @@
 }
 
 
-<<<<<<< HEAD
 static void uv__loop_poll(uv_loop_t* loop, int timeout) {
-=======
-static void uv__poll(uv_loop_t* loop, DWORD timeout) {
->>>>>>> 7ebb2622
   BOOL success;
   uv_req_t* req;
   OVERLAPPED_ENTRY overlappeds[128];
@@ -362,11 +333,7 @@
     if ((mode == UV_RUN_ONCE && !ran_pending) || mode == UV_RUN_DEFAULT)
       timeout = uv_backend_timeout(loop);
 
-<<<<<<< HEAD
     uv__loop_poll(loop, timeout == -1 ? INFINITE : timeout);
-=======
-    uv__poll(loop, timeout);
->>>>>>> 7ebb2622
 
     uv__run_check(loop);
     uv_process_endgames(loop);
