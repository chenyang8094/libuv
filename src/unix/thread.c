--- conflicted
+++ resolved
@@ -44,164 +44,73 @@
 #undef NANOSEC
 #define NANOSEC ((uint64_t) 1e9)
 
-#if defined(PTHREAD_BARRIER_SERIAL_THREAD)
-STATIC_ASSERT(sizeof(uv_barrier_t) == sizeof(pthread_barrier_t));
-#endif
-
 /* Note: guard clauses should match uv_barrier_t's in include/uv/uv-unix.h. */
 #if defined(_AIX) || !defined(PTHREAD_BARRIER_SERIAL_THREAD)
 int uv_barrier_init(uv_barrier_t* barrier, unsigned int count) {
-  struct _uv_barrier* b;
   int rc;
 
   if (barrier == NULL || count == 0)
     return UV_EINVAL;
 
-<<<<<<< HEAD
   barrier->in = 0;
   barrier->out = 0;
   barrier->threshold = count;
 
-  if ((rc = pthread_mutex_init(&barrier->mutex, NULL)) != 0)
+  rc = uv_mutex_init(&barrier->mutex);
+  if (rc != 0)
     return rc;
-  if ((rc = pthread_cond_init(&barrier->cond, NULL)) != 0)
-=======
-  b = uv__malloc(sizeof(*b));
-  if (b == NULL)
-    return UV_ENOMEM;
-
-  b->in = 0;
-  b->out = 0;
-  b->threshold = count;
-
-  rc = uv_mutex_init(&b->mutex);
+
+  rc = uv_cond_init(&barrier->cond);
   if (rc != 0)
-    goto error2;
-
-  rc = uv_cond_init(&b->cond);
-  if (rc != 0)
->>>>>>> 34c12788
     goto error;
 
   return 0;
 
 error:
-<<<<<<< HEAD
   pthread_mutex_destroy(&barrier->mutex);
   return rc;
 }
 
-int pthread_barrier_wait(pthread_barrier_t* barrier) {
-  int rc;
+
+int uv_barrier_wait(uv_barrier_t* barrier) {
+  int last;
 
   if (barrier == NULL)
-    return EINVAL;
-
-  /* Lock the mutex*/
-  if ((rc = pthread_mutex_lock(&barrier->mutex)) != 0)
-    return rc;
-
-  /* Increment the count. If this is the first thread to reach the threshold,
-     wake up waiters, unlock the mutex, then return
-     PTHREAD_BARRIER_SERIAL_THREAD. */
+    return UV_EINVAL;
+
+  uv_mutex_lock(&barrier->mutex);
+
   if (++barrier->in == barrier->threshold) {
     barrier->in = 0;
-    barrier->out = barrier->threshold - 1;
-    rc = pthread_cond_signal(&barrier->cond);
-    assert(rc == 0);
-
-    pthread_mutex_unlock(&barrier->mutex);
-    return PTHREAD_BARRIER_SERIAL_THREAD;
-  }
-  /* Otherwise, wait for other threads until in is set to 0,
-     then return 0 to indicate this is not the first thread. */
-  do {
-    if ((rc = pthread_cond_wait(&barrier->cond, &barrier->mutex)) != 0)
-      break;
-  } while (barrier->in != 0);
-
-  /* mark thread exit */
-  barrier->out--;
-  pthread_cond_signal(&barrier->cond);
-  pthread_mutex_unlock(&barrier->mutex);
-  return rc;
-}
-
-int pthread_barrier_destroy(pthread_barrier_t* barrier) {
-  int rc;
-
-  if (barrier == NULL)
-    return EINVAL;
-
-  if ((rc = pthread_mutex_lock(&barrier->mutex)) != 0)
-    return rc;
-
-  if (barrier->in > 0 || barrier->out > 0)
-    rc = EBUSY;
-
-  pthread_mutex_unlock(&barrier->mutex);
-=======
-  uv_mutex_destroy(&b->mutex);
-error2:
-  uv__free(b);
-  return rc;
-}
-
-
-int uv_barrier_wait(uv_barrier_t* barrier) {
-  struct _uv_barrier* b;
-  int last;
-
-  if (barrier == NULL || barrier->b == NULL)
-    return UV_EINVAL;
-
-  b = barrier->b;
-  uv_mutex_lock(&b->mutex);
-
-  if (++b->in == b->threshold) {
-    b->in = 0;
-    b->out = b->threshold;
-    uv_cond_signal(&b->cond);
+    barrier->out = barrier->threshold;
+    uv_cond_signal(&barrier->cond);
   } else {
     do
-      uv_cond_wait(&b->cond, &b->mutex);
-    while (b->in != 0);
-  }
-
-  last = (--b->out == 0);
+      uv_cond_wait(&barrier->cond, &barrier->mutex);
+    while (barrier->in != 0);
+  }
+
+  last = (--barrier->out == 0);
   if (!last)
-    uv_cond_signal(&b->cond);  /* Not needed for last thread. */
-
-  uv_mutex_unlock(&b->mutex);
+    uv_cond_signal(&barrier->cond);  /* Not needed for last thread. */
+
+  uv_mutex_unlock(&barrier->mutex);
   return last;
 }
 
 
 void uv_barrier_destroy(uv_barrier_t* barrier) {
-  struct _uv_barrier* b;
-
-  b = barrier->b;
-  uv_mutex_lock(&b->mutex);
-
-  assert(b->in == 0);
-  assert(b->out == 0);
-
-  if (b->in != 0 || b->out != 0)
-    abort();
->>>>>>> 34c12788
-
-  uv_mutex_unlock(&b->mutex);
-  uv_mutex_destroy(&b->mutex);
-  uv_cond_destroy(&b->cond);
-
-<<<<<<< HEAD
-  pthread_cond_destroy(&barrier->cond);
-  pthread_mutex_destroy(&barrier->mutex);
-  return 0;
-=======
-  uv__free(barrier->b);
-  barrier->b = NULL;
->>>>>>> 34c12788
+  uv_mutex_lock(&barrier->mutex);
+
+  assert(barrier->in == 0);
+  assert(barrier->out == 0);
+
+  if (barrier->in != 0 || barrier->out != 0)
+    abort();
+
+  uv_mutex_unlock(&barrier->mutex);
+  uv_mutex_destroy(&barrier->mutex);
+  uv_cond_destroy(&barrier->cond);
 }
 
 #else
