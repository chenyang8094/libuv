--- conflicted
+++ resolved
@@ -1,4 +1,22 @@
-<<<<<<< HEAD
+2014.12.10, Version 0.10.30 (Stable), 5a63f5e9546dca482eeebc3054139b21f509f21f
+
+Changes since version 0.10.29:
+
+* linux: fix sigmask size arg in epoll_pwait() call (Ben Noordhuis)
+
+* linux: handle O_NONBLOCK != SOCK_NONBLOCK case (Helge Deller)
+
+* doc: update project links (Ben Noordhuis)
+
+* windows: fix compilation of tests (Marc Schlaich)
+
+* unix: add flag for blocking SIGPROF during poll (Ben Noordhuis)
+
+* unix, windows: add uv_loop_configure() function (Ben Noordhuis)
+
+* win: keep a reference to AFD_POLL_INFO in cancel poll (Marc Schlaich)
+
+
 2014.11.27, Version 1.0.1 (Stable), 0a8e81374e861d425b56c45c8599595d848911d2
 
 Changes since version 1.0.0:
@@ -84,25 +102,6 @@
 * unix, windows: add uv_thread_equal (Tomasz Kołodziejski)
 
 * windows: fix fs_write with nbufs > 1 and offset (Unknown W. Brackets)
-=======
-2014.12.10, Version 0.10.30 (Stable), 5a63f5e9546dca482eeebc3054139b21f509f21f
-
-Changes since version 0.10.29:
-
-* linux: fix sigmask size arg in epoll_pwait() call (Ben Noordhuis)
-
-* linux: handle O_NONBLOCK != SOCK_NONBLOCK case (Helge Deller)
-
-* doc: update project links (Ben Noordhuis)
-
-* windows: fix compilation of tests (Marc Schlaich)
-
-* unix: add flag for blocking SIGPROF during poll (Ben Noordhuis)
-
-* unix, windows: add uv_loop_configure() function (Ben Noordhuis)
-
-* win: keep a reference to AFD_POLL_INFO in cancel poll (Marc Schlaich)
->>>>>>> 20fe7f9b
 
 
 2014.10.21, Version 0.10.29 (Stable), 2d728542d3790183417f8f122a110693cd85db14
